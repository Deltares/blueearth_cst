
###########################################################################################
#################################### General settings ######################################

# Path to where the wflow model will be stored (include the project name)
<<<<<<< HEAD
project_dir: examples/Gabon
=======
# test data from gabon
project_name: test
project_dir: examples/test
>>>>>>> ac65919e

# Path to the data catalog to use (can be different for Linux/Windows/data stored on P drive or other)
data_sources: config/deltares_data.yml
# Path to the data catalog to use (can be different for Linux/Windows/data stored on P drive or other)
#data_sources_climate: config/deltares_data_climate_projections.yml
data_sources_climate: config/cmip6_data.yml

# Info on the historical climate data is used in the historic model run + reference data for the weather generator
# Time horizon of the historical period
starttime: "2000-01-01T00:00:00"
endtime: "2020-12-31T00:00:00"

# Historical climate data source (name as available in the data_sources catalog file). Either [era5, chirps_global, chirps, eobs].
clim_historical: era5

# List of wflow output variables to save
wflow_outvars: ['river discharge', 'overland flow', 'actual evapotranspiration', 'groundwater recharge', 'snow']

###########################################################################################
#################################### Model building #######################################

# hydromt "region" for building the model, coordinates are in EPSG 4326
# for more info on how to fill this, you can see the hydromt documentation: 
# https://deltares.github.io/hydromt/latest/user_guide/cli.html#region-options
# For wflow please use either 'basin' or 'subbasin' keywords
model_region: "{'subbasin': [9.666, 0.4476], 'uparea': 100}"
# Grid resolution of the model in degrees
model_resolution: 0.0062475

# If available, please here put the path to the available observation stations locations files
# csv file containing three columns: station_ID, x, y
output_locations: "data/observations/output-locations-test.csv" # If set to None, will default to the wflow outlets
# Path to the file with observed discharge timeseries per station 
observations_timeseries: "data/observations/observations_timeseries_test.csv" 

###########################################################################################
################################## Climate projections ####################################
# climate models and scenarios
clim_project: cmip6
#models: ['NOAA-GFDL/GFDL-ESM4', 'INM/INM-CM4-8' ,'INM/INM-CM5-0','NIMS-KMA/KACE-1-0-G','NCC/NorESM2-MM','NCC/NorESM2-LM','CMCC/CMCC-CM2-SR5','CMCC/CMCC-ESM2']
models: ['NOAA-GFDL/GFDL-ESM4', 'CMCC/CMCC-ESM2', 'INM/INM-CM5-0']
#scenarios: [ssp126, ssp245, ssp370, ssp585]
scenarios: [ssp245, ssp585]
members: [r1i1p1f1]

variables: [precip, temp]

# time horizons of the climate projections
start_month_hyd_year: Jan
historical: 1980, 2010
future_horizons: 
  near: 2030, 2060
  far: 2070, 2100

# Additional gridded outputs (else only basin average)
save_grids: FALSE

###########################################################################################
################################## Stress Test Experiment #################################

# Name of the experiment
<<<<<<< HEAD
experiment_name: experiment
=======
experiment_name: experiment_01      
>>>>>>> ac65919e
# Number of climate realizations
realizations_num: 2
# Future Time horizon for the climate experiment
horizontime_climate: 2050
# Length of future run in years
run_length: 20
# Run historical realization
run_historical: FALSE

# Climate stress test parameters
# Temperature change factors
# including number of steps and min, max change
temp:
  step_num: 1
  transient_change: TRUE
  # Monthly coefficients to set the minimum and maximum bounds of mean temp changes
  mean:  
    min: [0.0, 0.0, 0.0, 0.0, 0.0, 0.0, 0.0, 0.0, 0.0, 0.0, 0.0, 0.0]
    max: [3.0, 3.0, 3.0, 3.0, 3.0, 3.0, 3.0, 3.0, 3.0, 3.0, 3.0, 3.0] 

# Precipitation change factors
# including number of steps and min, max change
precip:
  step_num: 2
  transient_change: TRUE
  # Monthly coefficients to set the minimum and maximum bounds of mean precip changes
  mean:
    min: [0.7, 0.7, 0.7, 0.7, 0.7, 0.7, 0.7, 0.7, 0.7, 0.7, 0.7, 0.7] 
    max: [1.3, 1.3, 1.3, 1.3, 1.3, 1.3, 1.3, 1.3, 1.3, 1.3, 1.3, 1.3]
  # Monthly coefficients to set the minimum and maximum bounds of precip variability
  variance:
    min: [1.0, 1.0, 1.0, 1.0, 1.0, 1.0, 1.0, 1.0, 1.0, 1.0, 1.0, 1.0]
    max: [1.0, 1.0, 1.0, 1.0, 1.0, 1.0, 1.0, 1.0, 1.0, 1.0, 1.0, 1.0]<|MERGE_RESOLUTION|>--- conflicted
+++ resolved
@@ -3,13 +3,7 @@
 #################################### General settings ######################################
 
 # Path to where the wflow model will be stored (include the project name)
-<<<<<<< HEAD
-project_dir: examples/Gabon
-=======
-# test data from gabon
-project_name: test
 project_dir: examples/test
->>>>>>> ac65919e
 
 # Path to the data catalog to use (can be different for Linux/Windows/data stored on P drive or other)
 data_sources: config/deltares_data.yml
@@ -71,11 +65,7 @@
 ################################## Stress Test Experiment #################################
 
 # Name of the experiment
-<<<<<<< HEAD
 experiment_name: experiment
-=======
-experiment_name: experiment_01      
->>>>>>> ac65919e
 # Number of climate realizations
 realizations_num: 2
 # Future Time horizon for the climate experiment
