--- conflicted
+++ resolved
@@ -53,11 +53,6 @@
   - xclim
   - zarr
   - pip:
-<<<<<<< HEAD
     - hydroengine
     - gwwapi
-    - snakemake
-=======
-      - hydroengine
-      - snakemake
->>>>>>> 4f088490
+    - snakemake