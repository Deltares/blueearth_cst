name: cst

channels:
  - conda-forge
  - r

# notes R packages stats and utils were not found
dependencies:
  - cartopy
  - datrie # for snakemake
  - dvc
  - descartes
  - flit>=3.2
  - gcsfs>=2023.12.1
  - gdal>=3.1
  - geopandas>=0.10
  - graphviz # for snakemake
<<<<<<< HEAD
  - hydromt>=0.9.1, <0.10
  - hydromt_wflow>=0.4.1
  - jupyter # to run examples
  - matplotlib
  - numpy
  - pandas>=2.2.0
=======
  - hydromt>=0.9.4
  - hydromt_wflow>=0.4.1, <0.6
  - jupyter # to run examples
  - matplotlib
  - numpy
  - pandas>=2.0.0
>>>>>>> a11898d6
  - pip
  - python>=3.9, <3.12
  - r-base
  - r-essentials
  - r-akima
  - r-patchwork
  - r-doparallel
  - r-devtools
  - r-dplyr
  - r-e1071
  - r-fitdistrplus
  - r-forecast
  - r-ggplot2
  - r-MASS
  - r-ncdf4
  - r-scales
  - r-sf
  - r-tibble
  - r-tidyr
  - r-r.utils
  - r-yaml
  - rpy2
  - rtools  # only needed for windows
  - scipy
  - seaborn # plot
  - shapely>=2.0.0
  - tabulate==0.8.10 # snakemake dependency, bug in v0.9.0
  - xarray<=2024.3.0
  - xclim
  - zarr
  - pip:
    - hydroengine
    - gwwapi
    - snakemake<|MERGE_RESOLUTION|>--- conflicted
+++ resolved
@@ -15,21 +15,12 @@
   - gdal>=3.1
   - geopandas>=0.10
   - graphviz # for snakemake
-<<<<<<< HEAD
-  - hydromt>=0.9.1, <0.10
-  - hydromt_wflow>=0.4.1
-  - jupyter # to run examples
-  - matplotlib
-  - numpy
-  - pandas>=2.2.0
-=======
   - hydromt>=0.9.4
   - hydromt_wflow>=0.4.1, <0.6
   - jupyter # to run examples
   - matplotlib
   - numpy
   - pandas>=2.0.0
->>>>>>> a11898d6
   - pip
   - python>=3.9, <3.12
   - r-base
