import shutil
import os
import numpy as np
import pandas as pd

# Parsing the Snakemake config file (options for basins to build, data catalog, model output directory)
#configfile: "config/snake_config_test.yml"
project = config['project_name']
project_dir = config['project_dir']
experiment = config['experiment_name']
RLZ_NUM = config['realizations_num']
ST_NUM = config['stresstests_num']

DATA_SOURCES = config["data_sources"]

basin_dir = f"{project_dir}/hydrology_model"
exp_dir = f"{project_dir}/climate_{experiment}"

# Time horizon historical
starttime = config['starttime']
endtime = config['endtime']

# Time horizon climate experiment
starttime_climate = config['starttime_climate']
endtime_climate = config['endtime_climate']

# Master rule: end with all model run and analysed with saving a output plot
rule all:
    input: 
        rlz_nc = expand((f"{basin_dir}/run_climate_{experiment}/output_rlz_"+"{rlz_num}"+"_cst_"+"{st_num2}"+".csv"), rlz_num=np.arange(1, RLZ_NUM+1), st_num2=np.arange(0, ST_NUM+1)),
        #f"{exp_dir}/realization_{RLZ_NUM}/rlz_{RLZ_NUM}_historical.nc",
        #f"{exp_dir}/stress_test/cst_{ST_NUM}.csv"

# Rule to build model hydromt build wflow
rule extract_climate_grid:
    input:
        prj_region = f"{basin_dir}/staticgeoms/region.geojson",
    params:
        data_sources = DATA_SOURCES,
        starttime = starttime,
        endtime = endtime,
    output:
        climate_nc = f"{project_dir}/climate_historical/raw_data/extract_era5.nc",
    script: 
        "src/extract_historical_climate.py"

# Prepare climate realization
rule generate_weather_realization:
    input:
        climate_nc = ancient(f"{project_dir}/climate_historical/raw_data/extract_era5.nc"),
    output:
        [f"{exp_dir}/realization_{rlz_num}/rlz_{rlz_num}_cst_0.nc" for rlz_num in np.arange(1, RLZ_NUM+1)]
    params:
        weagen_config = "config/weathergen_config.yml",
        output_path = f"{exp_dir}/",
        start_year = (pd.to_datetime(starttime_climate).year - 2),
        sim_years = (pd.to_datetime(endtime_climate).year - pd.to_datetime(starttime_climate).year + 2),
<<<<<<< HEAD
        nc_file_prefix = "rlz"
=======
        nc_file_prefix = "rlz",
>>>>>>> 431987d4
    script: 
        "src/weathergen/generate_weather.R"

# Prepare stress test experiment
rule climate_stress_parameters:
    input:
        config = "config/stresstest_config.yml"
    output:
        st_csv_fns = [f"{exp_dir}/stress_test/cst_{st_num}.csv" for st_num in np.arange(1, ST_NUM+1)]
    script:
        "src/prepare_cst_parameters.py"

# Prepare climate stress tests
rule generate_climate_stress_test:
    input:
        rlz_nc = f"{exp_dir}/realization_"+"{rlz_num}"+"/rlz_"+"{rlz_num}"+"_cst_0.nc",
        st_csv = f"{exp_dir}/stress_test/cst_"+"{st_num}"+".csv"
    output:
        rlz_st_nc = f"{exp_dir}/realization_"+"{rlz_num}"+"/rlz_"+"{rlz_num}"+"_cst_"+"{st_num}"+".nc"
    params:
        weagen_config = "config/stresstest_config.yml",
        output_path = f"{exp_dir}/realization_"+"{rlz_num}"+"/",
        nc_file_prefix = "rlz_"+"{rlz_num}"+"_cst",
        nc_file_suffix = "{st_num}",
    script:
        "src/weathergen/impose_climate_change.R"

# Prepare data catalog of the climate files
rule climate_data_catalog:
    input:
        cst_nc = expand((f"{exp_dir}/realization_"+"{rlz_num}"+"/rlz_"+"{rlz_num}"+"_cst_"+"{st_num}"+".nc"), rlz_num = np.arange(1, RLZ_NUM+1), st_num = np.arange(1, ST_NUM+1)),
        rlz_nc = [f"{exp_dir}/realization_{rlz_num}/rlz_{rlz_num}_cst_0.nc" for rlz_num in np.arange(1, RLZ_NUM+1)]
    output:
        clim_data = f"{exp_dir}/data_catalog_climate_experiment.yml"
    params:
        data_sources = DATA_SOURCES
    script:
        "src/prepare_climate_data_catalog.py"

# Downscale climate forcing for use with wflow
rule downscale_climate_realization:
    input:
        nc = f"{exp_dir}/realization_"+"{rlz_num}"+"/rlz_"+"{rlz_num}"+"_cst_"+"{st_num2}"+".nc",
        data_sources = [f"{exp_dir}/data_catalog_climate_experiment.yml", DATA_SOURCES]
    output:
        nc = f"{exp_dir}/realization_"+"{rlz_num}"+"/inmaps_rlz_"+"{rlz_num}"+"_cst_"+"{st_num2}"+".nc",
        toml = f"{basin_dir}/run_climate_{experiment}/wflow_sbm_rlz_"+"{rlz_num}"+"_cst_"+"{st_num2}"+".toml"
    params:
        model_dir = basin_dir,
        starttime = starttime_climate,
        endtime = endtime_climate,
    script:
        "src/downscale_climate_forcing.py"

# Run Wflow for all climate forcing
rule run_wflow:
    input:
        forcing_fid = f"{exp_dir}/realization_"+"{rlz_num}"+"/inmaps_rlz_"+"{rlz_num}"+"_cst_"+"{st_num2}"+".nc",
        toml_fid = f"{basin_dir}/run_climate_{experiment}/wflow_sbm_rlz_"+"{rlz_num}"+"_cst_"+"{st_num2}"+".toml"
    output:
        csv_file = f"{basin_dir}/run_climate_{experiment}/output_rlz_"+"{rlz_num}"+"_cst_"+"{st_num2}"+".csv"
    shell:
        """ julia -e "using Wflow; Wflow.run()" "{input.toml_fid}" """<|MERGE_RESOLUTION|>--- conflicted
+++ resolved
@@ -26,7 +26,7 @@
 
 # Master rule: end with all model run and analysed with saving a output plot
 rule all:
-    input: 
+    input:
         rlz_nc = expand((f"{basin_dir}/run_climate_{experiment}/output_rlz_"+"{rlz_num}"+"_cst_"+"{st_num2}"+".csv"), rlz_num=np.arange(1, RLZ_NUM+1), st_num2=np.arange(0, ST_NUM+1)),
         #f"{exp_dir}/realization_{RLZ_NUM}/rlz_{RLZ_NUM}_historical.nc",
         #f"{exp_dir}/stress_test/cst_{ST_NUM}.csv"
@@ -41,7 +41,7 @@
         endtime = endtime,
     output:
         climate_nc = f"{project_dir}/climate_historical/raw_data/extract_era5.nc",
-    script: 
+    script:
         "src/extract_historical_climate.py"
 
 # Prepare climate realization
@@ -55,12 +55,8 @@
         output_path = f"{exp_dir}/",
         start_year = (pd.to_datetime(starttime_climate).year - 2),
         sim_years = (pd.to_datetime(endtime_climate).year - pd.to_datetime(starttime_climate).year + 2),
-<<<<<<< HEAD
         nc_file_prefix = "rlz"
-=======
-        nc_file_prefix = "rlz",
->>>>>>> 431987d4
-    script: 
+    script:
         "src/weathergen/generate_weather.R"
 
 # Prepare stress test experiment
