import itertools

# Parsing the Snakemake config file (options for basins to build, data catalog, model output directory)
# Function to get argument from config file and return default value if not found
def get_config(config, arg, default=None, optional=True):
    """
    Function to get argument from config file and return default value if not found

    Parameters
    ----------
    config : dict
        config file
    arg : str   
        argument to get from config file
    default : str/int/float/list, optional
        default value if argument not found, by default None
    optional : bool, optional
        if True, argument is optional, by default True
    """
    if arg in config:
        return config[arg]
    elif optional:
        return default
    else:
        raise ValueError(f"Argument {arg} not found in config file")

project_dir = get_config(config, 'project_dir', optional=False)
DATA_SOURCES = get_config(config, "data_sources_climate", optional=False)

clim_project = get_config(config, "clim_project", optional=False)
models = get_config(config, "models", optional=False)
scenarios = get_config(config, "scenarios", optional=False)
members = get_config(config, "members", optional=False)
variables = get_config(config, "variables", optional=False)

start_month_hyd_year = get_config(config, "start_month_hyd_year", "Jan")
time_horizon_hist = get_config(config, "historical", optional=False)
future_horizons = get_config(config, "future_horizons", optional=False)

save_grids = get_config(config, "save_grids", False)

basin_dir = f"{project_dir}/hydrology_model"
clim_project_dir = f"{project_dir}/climate_projections/{clim_project}"

### Dictionary elements from the config based on wildcards
def get_horizon(wildcards):
    return config["future_horizons"][wildcards.horizon]

# Master rule: end with csv with change factors for each scenario and model
rule all:
    input:
        #ancient(expand((clim_project_dir + "/annual_change_scalar_stats-{model}_{scenario}_{horizon}.nc"), model = config["models"], scenario = config["scenarios"], horizon = config["future_horizons"])),
        (clim_project_dir + "/annual_change_scalar_stats_summary.nc"),
        (clim_project_dir + "/annual_change_scalar_stats_summary.csv"),
        (clim_project_dir + "/annual_change_scalar_stats_summary_mean.csv"),
        stats_change_plt = (clim_project_dir + "/plots/projected_climate_statistics.png"),
        precip_plt = (clim_project_dir + "/plots/precipitation_anomaly_projections.png"),
        temp_plt = (clim_project_dir + "/plots/temperature_anomaly_projections.png"),

ruleorder: monthly_stats_hist > monthly_stats_fut > monthly_change > monthly_change_scalar_merge

# Rule to calculate mean monthly statistics for historical and future scenarios - grid saved to netcdf
# also calculate monthly time series averaged over the grid.
rule monthly_stats_hist:
    input:
        region_fid = ancient(f"{basin_dir}/staticgeoms/region.geojson"),
    output:
        #stats_nc_hist = (clim_project_dir + "/historical_stats_{model}.nc"),
        stats_time_nc_hist = temp(clim_project_dir + "/historical_stats_time_{model}.nc"),
    params:
        yml_fid = DATA_SOURCES,
        project_dir = f"{project_dir}",
        time_horizon = time_horizon_hist, 
        name_horizon = "historical",
        name_scenario = "historical",
        name_members = members,
        name_model = "{model}",
        name_clim_project = clim_project,
        variables = variables,
        save_grids = save_grids,
    container:
        "singularity/hydromt-wflow.sif"
    script: "src/get_stats_climate_proj.py"

# Rule to calculate mean monthly statistics for historical and future scenarios - grid saved to netcdf
# also calculate monthly time series averaged over the grid.
rule monthly_stats_fut:
    input:
        region_fid = ancient(f"{basin_dir}/staticgeoms/region.geojson"),
        #stats_nc_hist = ancient(clim_project_dir + "/historical_stats_{model}.nc"), #make sure starts with previous job
        stats_time_nc_hist = (clim_project_dir + "/historical_stats_time_{model}.nc"), #make sure starts with previous job
    output:
        #stats_nc = (clim_project_dir + "/stats-{model}_{scenario}_{horizon}.nc"),
        stats_time_nc = temp(clim_project_dir + "/stats_time-{model}_{scenario}_{horizon}.nc"),
    params:
        yml_fid = DATA_SOURCES,
        project_dir = f"{project_dir}",
        time_horizon = get_horizon, 
        name_horizon = "{horizon}",
        name_scenario = "{scenario}",
        name_members = members,
        name_model = "{model}",
        name_clim_project = clim_project,
        variables = variables,
        save_grids = save_grids,
    container:
        "singularity/hydromt-wflow.sif"
    script: "src/get_stats_climate_proj.py"

# Rule to calculate change stats over the grid
rule monthly_change:
    input:
        stats_time_nc_hist = ancient(clim_project_dir + "/historical_stats_time_{model}.nc"),
        stats_time_nc = ancient(clim_project_dir + "/stats_time-{model}_{scenario}_{horizon}.nc"),
    output:
        stats_nc_change = temp(clim_project_dir + "/annual_change_scalar_stats-{model}_{scenario}_{horizon}.nc"),
    params:
        clim_project_dir = f"{clim_project_dir}",
        start_month_hyd_year = start_month_hyd_year, 
        name_model = "{model}",
        name_scenario = "{scenario}",
        name_horizon = "{horizon}",
        save_grids = save_grids,
        stats_nc_hist = (clim_project_dir + "/historical_stats_{model}.nc"),
        stats_nc = (clim_project_dir + "/stats-{model}_{scenario}_{horizon}.nc"),
    container:
        "singularity/hydromt-wflow.sif"
    script: "src/get_change_climate_proj.py"

#rule to merge results in one netcdf / todo: add plotting
rule monthly_change_scalar_merge:
    input:
        stats_nc_change = ancient(expand((clim_project_dir + "/annual_change_scalar_stats-{model}_{scenario}_{horizon}.nc"), model = models, scenario = scenarios, horizon = future_horizons)),
    output:
        stats_change_summary = (clim_project_dir + "/annual_change_scalar_stats_summary.nc"),
        stats_change_summary_csv = (clim_project_dir + "/annual_change_scalar_stats_summary.csv"),
        stats_change_summary_csv_mean = (clim_project_dir + "/annual_change_scalar_stats_summary_mean.csv"),
        stats_change_plt = (clim_project_dir + "/plots/projected_climate_statistics.png"),
    params:
        clim_project_dir = f"{clim_project_dir}",
<<<<<<< HEAD
    container:
        "singularity/hydromt-wflow.sif"
=======
        horizons = future_horizons,
>>>>>>> 5b2fe85a
    script: "src/get_change_climate_proj_summary.py"

#rule to plot timeseries
rule plot_climate_proj_timeseries:
    input:
        stats_change_summary = (clim_project_dir + "/annual_change_scalar_stats_summary.nc"),
        stats_time_nc_hist =[(clim_project_dir + f"/historical_stats_time_{mod}.nc") for mod in models],
        stats_time_nc = expand((clim_project_dir + "/stats_time-{model}_{scenario}_{horizon}.nc"), model = models, scenario = scenarios, horizon = future_horizons),
    params:
        clim_project_dir = f"{clim_project_dir}",
        scenarios = scenarios,
        horizons = future_horizons,
        save_grids = save_grids,
        change_grids = [(clim_project_dir + f"/monthly_change_mean_grid-{mod}_{sc}_{hz}.nc") for mod,sc,hz in list(itertools.product(models,scenarios,future_horizons))],
    output:
        precip_plt = (clim_project_dir + "/plots/precipitation_anomaly_projections.png"),
        temp_plt = (clim_project_dir + "/plots/temperature_anomaly_projections.png"),
<<<<<<< HEAD
    container:
        "singularity/hydromt-wflow.sif"
    script: "src/plot_proj_timeseries.py"

#todo: add rule to delete all temporary files? 
=======
    script: "src/plot_proj_timeseries.py"
>>>>>>> 5b2fe85a
<|MERGE_RESOLUTION|>--- conflicted
+++ resolved
@@ -138,12 +138,9 @@
         stats_change_plt = (clim_project_dir + "/plots/projected_climate_statistics.png"),
     params:
         clim_project_dir = f"{clim_project_dir}",
-<<<<<<< HEAD
+        horizons = future_horizons,
     container:
         "singularity/hydromt-wflow.sif"
-=======
-        horizons = future_horizons,
->>>>>>> 5b2fe85a
     script: "src/get_change_climate_proj_summary.py"
 
 #rule to plot timeseries
@@ -161,12 +158,6 @@
     output:
         precip_plt = (clim_project_dir + "/plots/precipitation_anomaly_projections.png"),
         temp_plt = (clim_project_dir + "/plots/temperature_anomaly_projections.png"),
-<<<<<<< HEAD
     container:
         "singularity/hydromt-wflow.sif"
-    script: "src/plot_proj_timeseries.py"
-
-#todo: add rule to delete all temporary files? 
-=======
-    script: "src/plot_proj_timeseries.py"
->>>>>>> 5b2fe85a
+    script: "src/plot_proj_timeseries.py"