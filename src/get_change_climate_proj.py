# -*- coding: utf-8 -*-
"""
Created on Tue Feb  1 14:34:58 2022

@author: bouaziz
"""

import hydromt
import os
import glob
import matplotlib.pyplot as plt
import pandas as pd
import xarray as xr

#%%


def intersection(lst1, lst2):
    return list(set(lst1) & set(lst2))


def get_change_clim_projections(ds_hist, ds_clim):
    """
    Parameters
    ----------
    ds_hist : xarray dataset
        Mean monthly values of variables (precip and temp) over the grid (12 maps) for historical climate simulation.
    ds_clim : xarray dataset
        Mean monthly values of variables (precip and temp) over the grid (12 maps) for projected climate data.

    Returns
    -------
    Writes netcdf files with mean monthly (12 maps) change for the grid.
    Also writes scalar mean monthly values averaged over the grid.

    Returns
    -------
    monthly_change_mean_grid : xarray dataset
        mean monthly change over the grid.
    monthly_change_mean_scalar : xarray dataset
        mean monthly change averaged over the grid.

    """
    ds = []
    for var in intersection(ds_hist.data_vars, ds_clim.data_vars):
        if var == "precip":
            # multiplicative for precip
            change = (
                (
                    ds_clim[var]
                    - ds_hist[var].sel(
                        horizon=ds_hist.horizon.values[0],
                        scenario=ds_hist.scenario.values[0],
                    )
                )
                / ds_hist[var].sel(
                    horizon=ds_hist.horizon.values[0],
                    scenario=ds_hist.scenario.values[0],
                )
                * 100
            )
        else:  # for temp
            # additive for temp
            change = ds_clim[var] - ds_hist[var].sel(
                horizon=ds_hist.horizon.values[0], scenario=ds_hist.scenario.values[0]
            )
        ds.append(change.to_dataset())

    monthly_change_mean_grid = xr.merge(ds)
<<<<<<< HEAD
    
=======

>>>>>>> 8a7632c9
    return monthly_change_mean_grid


def get_change_annual_clim_proj(
    ds_hist_time,
    ds_clim_time,
    stats=["mean", "std", "var", "median", "q_90", "q_75", "q_10", "q_25"],
    start_month_hyd_year="Jan",
):
    """

    Parameters
    ----------
    ds_hist_time : xarray dataset
        monthly averages of variables over time horizon period, spatially averaged over the grid (historical).
    ds_clim_time : xarray dataset
        monthly averages of variables over time horizon period, spatially averaged over the grid (projection).
    stats : list of strings of statistics
        quantiles should be provided as q_xx. The default is ["mean", "std", "var", "median", "q_90", "q_75", "q_10", "q_25"]
    start_month_hyd_year : str, optional
        Month start of hydrological year. The default is "Jan".

    Returns
    -------
    stats_annual_change : xarray dataset
        annual statistics per each models/scenario/horizon.

    """
    ds = []
    for var in intersection(ds_hist_time.data_vars, ds_clim_time.data_vars):
        # only keep full hydrological years
        start_hyd_year_hist = pd.to_datetime(
            f"{ds_hist_time['time.year'][0].values}-{start_month_hyd_year}"
        )
        end_hyd_year_hist = pd.to_datetime(
            f"{ds_hist_time['time.year'][-1].values}-{start_month_hyd_year}"
        ) - pd.DateOffset(months=1)
        # same for clim
        start_hyd_year_clim = pd.to_datetime(
            f"{ds_clim_time['time.year'][0].values}-{start_month_hyd_year}"
        )
        end_hyd_year_clim = pd.to_datetime(
            f"{ds_clim_time['time.year'][-1].values}-{start_month_hyd_year}"
        ) - pd.DateOffset(months=1)

        if var == "precip":
            # multiplicative for precip
            hist = (
                ds_hist_time[var]
                .sel(time=slice(start_hyd_year_hist, end_hyd_year_hist))
                .resample(time=f"AS-{start_month_hyd_year}")
                .sum("time")
                .sel(
                    horizon=ds_hist_time.horizon.values[0],
                    scenario=ds_hist_time.scenario.values[0],
                )
            )
            clim = (
                ds_clim_time[var]
                .sel(time=slice(start_hyd_year_clim, end_hyd_year_clim))
                .resample(time=f"AS-{start_month_hyd_year}")
                .sum("time")
            )
            # change = (ds_clim[var] - ds_hist[var].sel(horizon = ds_hist.horizon.values[0], scenario = ds_hist.scenario.values[0])) / ds_hist[var].sel(horizon = ds_hist.horizon.values[0], scenario = ds_hist.scenario.values[0]) * 100
        else:  # for temp
            # additive for temp
            hist = (
                ds_hist_time[var]
                .sel(time=slice(start_hyd_year_hist, end_hyd_year_hist))
                .resample(time=f"AS-{start_month_hyd_year}")
                .mean("time")
                .sel(
                    horizon=ds_hist_time.horizon.values[0],
                    scenario=ds_hist_time.scenario.values[0],
                )
            )
            clim = (
                ds_clim_time[var]
                .sel(time=slice(start_hyd_year_clim, end_hyd_year_clim))
                .resample(time=f"AS-{start_month_hyd_year}")
                .mean("time")
            )

        # calc statistics
        for stat_name in stats:  # , stat_props in stats_dic.items():
            if "q_" in stat_name:
                qvalue = int(stat_name.split("_")[1]) / 100
                hist_stat = getattr(hist, "quantile")(qvalue, "time")
                clim_stat = getattr(clim, "quantile")(qvalue, "time")
            else:
                hist_stat = getattr(hist, stat_name)("time")
                clim_stat = getattr(clim, stat_name)("time")

            if var == "precip":
                change = (clim_stat - hist_stat) / hist_stat * 100
            else:
                change = clim_stat - hist_stat
            change = change.assign_coords({"stats": stat_name}).expand_dims("stats")

            if "quantile" in change.coords:
                change = change.drop("quantile")
            ds.append(change.to_dataset())

    stats_annual_change = xr.merge(ds)
    return stats_annual_change


#%%


# Snakemake options
clim_project_dir = snakemake.params.clim_project_dir
stats_nc_hist = snakemake.params.stats_nc_hist
stats_nc = snakemake.params.stats_nc
stats_time_nc_hist = snakemake.input.stats_time_nc_hist
stats_time_nc = snakemake.input.stats_time_nc
start_month_hyd_year = snakemake.params.start_month_hyd_year
name_horizon = snakemake.params.name_horizon
name_scenario = snakemake.params.name_scenario
name_model = snakemake.params.name_model
save_grids = snakemake.params.save_grids

# open datasets
ds_hist_time = xr.open_dataset(stats_time_nc_hist)
ds_clim_time = xr.open_dataset(stats_time_nc)

# Get names of grids if save_grids
if save_grids:
<<<<<<< HEAD
    #open datasets
    ds_hist = xr.open_dataset(stats_nc_hist)
    ds_clim = xr.open_dataset(stats_nc)

#get lat lon name of data
=======
    # open datasets
    ds_hist = xr.open_dataset(stats_nc_hist)
    ds_clim = xr.open_dataset(stats_nc)

# get lat lon name of data
>>>>>>> 8a7632c9
XDIMS = ("x", "longitude", "lon", "long")
YDIMS = ("y", "latitude", "lat")
for dim in XDIMS:
    if dim in ds_hist_time.coords:
        x_dim = dim
for dim in YDIMS:
    if dim in ds_hist_time.coords:
        y_dim = dim


# #only calc statistics if netcdf is filled (for snake all the files are made, even dummy when no data)
# if len(ds_clim_time) > 0:

#     #if time format is CFTimeIndex, convert to DatetimeIndex
#     #(NB: This may lead to subtle errors in operations that depend on the length of time between dates. However needed if we want to have the possibility to resample over hydrological years with "AS-Mon")
#     if ds_hist_time.indexes['time'].dtype == "O":
#         datetimeindex_hist = ds_hist_time.indexes['time'].to_datetimeindex()
#         ds_hist_time['time'] = datetimeindex_hist
#         #same for clim
#         datetimeindex_clim = ds_clim_time.indexes['time'].to_datetimeindex()
#         ds_clim_time['time'] = datetimeindex_clim

#     #calculate change
#     monthly_change_mean_grid, monthly_change_mean_scalar = get_change_clim_projections(ds_hist, ds_clim)

#     #write to netcdf files
#     strings = ["monthly_change_mean_grid", "monthly_change_mean_scalar"]
#     for i, ds in enumerate([monthly_change_mean_grid, monthly_change_mean_scalar]):
#         print(f"writing netcdf files {strings[i]}")
#         dvars = ds.raster.vars
#         name_model = ds.model.values[0]
#         name_scenario = ds.scenario.values[0]
#         name_horizon = ds.horizon.values[0]
#         name_nc_out = f"{strings[i]}-{name_model}_{name_scenario}_{name_horizon}.nc"
#         ds.to_netcdf(os.path.join(clim_project_dir, name_nc_out), encoding={k: {"zlib": True} for k in dvars})


#%% get annual statistics from time series of monthly variables

# only calc statistics if netcdf is filled (for snake all the files are made, even dummy when no data)
# create dummy netcdf otherwise as this is the file snake is checking:

if len(ds_clim_time) > 0:

    # calculate statistics (mean, std, 0.1 0.25 0.50 0.75 0.90 quantiles of annual precip sum and mean temp)
    stats_annual_change = get_change_annual_clim_proj(ds_hist_time, ds_clim_time)

    # write to netcdf files
    dvars = stats_annual_change.raster.vars
    name_model = stats_annual_change.model.values[0]
    name_scenario = stats_annual_change.scenario.values[0]
    name_horizon = stats_annual_change.horizon.values[0]
    name_nc_out = (
        f"annual_change_scalar_stats-{name_model}_{name_scenario}_{name_horizon}.nc"
    )
    stats_annual_change.to_netcdf(
        os.path.join(clim_project_dir, name_nc_out),
        encoding={k: {"zlib": True} for k in dvars},
    )

else:  # create a dummy netcdf
    name_nc_out = (
        f"annual_change_scalar_stats-{name_model}_{name_scenario}_{name_horizon}.nc"
    )
    ds_dummy = xr.Dataset()
    ds_dummy.to_netcdf(os.path.join(clim_project_dir, name_nc_out))

if save_grids:
    if len(ds_clim) > 0:
<<<<<<< HEAD
        #calculate change
        monthly_change_mean_grid = get_change_clim_projections(ds_hist, ds_clim)
        
        #write to netcdf files
        print(f"writing netcdf files monthly_change_mean_grid")
        dvars = monthly_change_mean_grid.raster.vars        
        name_model = monthly_change_mean_grid.model.values[0]
        name_scenario = monthly_change_mean_grid.scenario.values[0]
        name_horizon = monthly_change_mean_grid.horizon.values[0]
        name_nc_out = f"monthly_change_mean_grid-{name_model}_{name_scenario}_{name_horizon}.nc"
        monthly_change_mean_grid.to_netcdf(os.path.join(clim_project_dir, name_nc_out), encoding={k: {"zlib": True} for k in dvars})
    else: #create a dummy netcdf
        name_nc_out = f"monthly_change_mean_grid-{name_model}_{name_scenario}_{name_horizon}.nc"
        ds_dummy = xr.Dataset()
        ds_dummy.to_netcdf(os.path.join(clim_project_dir, name_nc_out))
=======
        # calculate change
        monthly_change_mean_grid = get_change_clim_projections(ds_hist, ds_clim)

        # write to netcdf files
        print(f"writing netcdf files monthly_change_mean_grid")
        dvars = monthly_change_mean_grid.raster.vars
        name_model = monthly_change_mean_grid.model.values[0]
        name_scenario = monthly_change_mean_grid.scenario.values[0]
        name_horizon = monthly_change_mean_grid.horizon.values[0]
        name_nc_out = (
            f"monthly_change_mean_grid-{name_model}_{name_scenario}_{name_horizon}.nc"
        )
        monthly_change_mean_grid.to_netcdf(
            os.path.join(clim_project_dir, name_nc_out),
            encoding={k: {"zlib": True} for k in dvars},
        )
    else:  # create a dummy netcdf
        name_nc_out = (
            f"monthly_change_mean_grid-{name_model}_{name_scenario}_{name_horizon}.nc"
        )
        ds_dummy = xr.Dataset()
        ds_dummy.to_netcdf(os.path.join(clim_project_dir, name_nc_out))
>>>>>>> 8a7632c9
<|MERGE_RESOLUTION|>--- conflicted
+++ resolved
@@ -67,11 +67,6 @@
         ds.append(change.to_dataset())
 
     monthly_change_mean_grid = xr.merge(ds)
-<<<<<<< HEAD
-    
-=======
-
->>>>>>> 8a7632c9
     return monthly_change_mean_grid
 
 
@@ -200,19 +195,11 @@
 
 # Get names of grids if save_grids
 if save_grids:
-<<<<<<< HEAD
-    #open datasets
-    ds_hist = xr.open_dataset(stats_nc_hist)
-    ds_clim = xr.open_dataset(stats_nc)
-
-#get lat lon name of data
-=======
     # open datasets
     ds_hist = xr.open_dataset(stats_nc_hist)
     ds_clim = xr.open_dataset(stats_nc)
 
 # get lat lon name of data
->>>>>>> 8a7632c9
 XDIMS = ("x", "longitude", "lon", "long")
 YDIMS = ("y", "latitude", "lat")
 for dim in XDIMS:
@@ -282,23 +269,6 @@
 
 if save_grids:
     if len(ds_clim) > 0:
-<<<<<<< HEAD
-        #calculate change
-        monthly_change_mean_grid = get_change_clim_projections(ds_hist, ds_clim)
-        
-        #write to netcdf files
-        print(f"writing netcdf files monthly_change_mean_grid")
-        dvars = monthly_change_mean_grid.raster.vars        
-        name_model = monthly_change_mean_grid.model.values[0]
-        name_scenario = monthly_change_mean_grid.scenario.values[0]
-        name_horizon = monthly_change_mean_grid.horizon.values[0]
-        name_nc_out = f"monthly_change_mean_grid-{name_model}_{name_scenario}_{name_horizon}.nc"
-        monthly_change_mean_grid.to_netcdf(os.path.join(clim_project_dir, name_nc_out), encoding={k: {"zlib": True} for k in dvars})
-    else: #create a dummy netcdf
-        name_nc_out = f"monthly_change_mean_grid-{name_model}_{name_scenario}_{name_horizon}.nc"
-        ds_dummy = xr.Dataset()
-        ds_dummy.to_netcdf(os.path.join(clim_project_dir, name_nc_out))
-=======
         # calculate change
         monthly_change_mean_grid = get_change_clim_projections(ds_hist, ds_clim)
 
@@ -320,5 +290,4 @@
             f"monthly_change_mean_grid-{name_model}_{name_scenario}_{name_horizon}.nc"
         )
         ds_dummy = xr.Dataset()
-        ds_dummy.to_netcdf(os.path.join(clim_project_dir, name_nc_out))
->>>>>>> 8a7632c9
+        ds_dummy.to_netcdf(os.path.join(clim_project_dir, name_nc_out))