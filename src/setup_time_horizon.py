"""Prepare a hydromt config file to be able to add forcing to a wflow model"""

import hydromt
<<<<<<< HEAD
import os
=======
from hydromt_wflow import WflowModel
>>>>>>> 9086570a
from pathlib import Path
from typing import Union, Optional


def prep_hydromt_update_forcing_config(
    starttime: str,
    endtime: str,
    fn_yml: Union[str, Path] = "wflow_build_forcing_historical.yml",
    precip_source: str = "era5",
    wflow_root: Optional[Union[str, Path]] = None,
):
    """Prepare a hydromt config file to be able to add forcing to a wflow model

    Parameters
    ----------
    starttime : str
        Start time of the forcing, format YYYY-MM-DDTHH:MM:SS
    endtime : str
        End time of the forcing, format YYYY-MM-DDTHH:MM:SS
    fn_yml : str, Path
        Path to the output hydromt config file
    precip_source : str
        Name of the precipitation source to use
    wflow_root : str, Path
        Path to the wflow model root directory, if provided reads the model
        and adjust the forcing computation chunksizes depending on model size.
    """
    # Check precip source and set options accordingly
    if precip_source == "eobs":
        clim_source = "eobs"
        oro_source = "eobs_orography"
        pet_method = "makkink"
    else:  # (chirps is precip only)
        clim_source = "era5"
        oro_source = "era5_orography"
        pet_method = "debruin"
    # TODO: make more flexible to allow using temp variables if they would be available in the dataset.

    path_forcing = (
        f"../climate_historical/wflow_data/inmaps_historical_{precip_source}.nc"
    )
    config_name = f"wflow_sbm_{precip_source}.toml"
    dir_output = f"run_default_{precip_source}"

    # Check if wflow_root is provided and adjust the forcing computation chunksizes
    if wflow_root is not None:
        mod = WflowModel(root=wflow_root, mode="r")
        size = mod.grid.raster.size
        if size > 1e6:
            chunksize = 1
        elif size > 2.5e5:
            chunksize = 30
        elif size > 1e5:
            chunksize = 100
        else:
            chunksize = 365
    else:
        chunksize = 30

    forcing_options = {
        "setup_config": {
            "starttime": starttime,
            "endtime": endtime,
            "timestepsecs": 86400,
            "dir_output": dir_output,
            "input.path_forcing": path_forcing,
            "csv.path": "output.csv",
            "state.path_output": "outstate/outstates.nc",
        },
        "setup_precip_forcing": {
            "precip_fn": precip_source,
            "chunksize": chunksize,
        },
        "setup_temp_pet_forcing": {
            "temp_pet_fn": clim_source,
            "press_correction": True,
            "temp_correction": True,
            "dem_forcing_fn": oro_source,
            "pet_method": pet_method,
            "skip_pet": False,
            "chunksize": chunksize,
        },
        "write_config": {"config_name": config_name},
        "write_forcing": {},
    }

    # Create output dir if it does not exist
    if not os.path.exists(os.path.dirname(fn_yml)):
        os.makedirs(os.path.dirname(fn_yml))
    # Save it to a hydroMT ini file
    hydromt.config.configwrite(fn_yml, forcing_options)


if __name__ == "__main__":
    if "snakemake" in globals():
        sm = globals()["snakemake"]
        prep_hydromt_update_forcing_config(
            starttime=sm.params.starttime,
            endtime=sm.params.endtime,
            fn_yml=sm.output.forcing_yml,
            precip_source=sm.params.clim_source,
            wflow_root=sm.params.basin_dir,
        )
    else:
        prep_hydromt_update_forcing_config(
            starttime="2010-01-01T00:00:00",
            endtime="2010-12-31T00:00:00",
            fn_yml="wflow_build_forcing_historical.yml",
            precip_source="era5",
        )<|MERGE_RESOLUTION|>--- conflicted
+++ resolved
@@ -1,11 +1,8 @@
 """Prepare a hydromt config file to be able to add forcing to a wflow model"""
 
 import hydromt
-<<<<<<< HEAD
 import os
-=======
 from hydromt_wflow import WflowModel
->>>>>>> 9086570a
 from pathlib import Path
 from typing import Union, Optional
 
