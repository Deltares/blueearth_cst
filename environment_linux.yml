name: cst

channels:
  - conda-forge
  - r

# notes R packages stats and utils were not found
dependencies:
  - python>=3.9, <=3.12
  - cartopy
  - datrie # for snakemake
  - dvc
  - descartes
  - flit>=3.2
  - gcsfs>=2023.12.1
  - gdal>=3.1
  - geopandas>=0.10
  - graphviz # for snakemake
<<<<<<< HEAD
  - hydromt>=0.9.4
  - hydromt_wflow>=0.6.0
=======
  - hydromt>=0.9.4, <=0.10
  - hydromt_wflow>=0.4.1, <0.6
>>>>>>> a9d9ebc1
  - jupyter # to run examples
  - matplotlib
  - numpy
  - pandas>=2.0.0
  - pip
  - proj
  - r-base
  - r-essentials
  - r-akima
  - r-patchwork
  - r-doparallel
  - r-devtools
  - r-dplyr
  - r-e1071
  - r-fitdistrplus
  - r-forecast
  - r-ggplot2
  - r-MASS
  - r-ncdf4
  - r-scales
  - r-sf
  - r-tibble
  - r-tidyr
  - r-r.utils
  - r-yaml
  - rpy2
  - scipy
  - seaborn # plot
  - shapely>=2.0.0
  - tabulate==0.8.10 # snakemake dependency, bug in v0.9.0
  - xarray<=2024.3.0
  - xclim
  - zarr
  - pip:
      - hydroengine
      - gwwapi
      - snakemake<|MERGE_RESOLUTION|>--- conflicted
+++ resolved
@@ -6,7 +6,7 @@
 
 # notes R packages stats and utils were not found
 dependencies:
-  - python>=3.9, <=3.12
+  - python>=3.9, <3.12
   - cartopy
   - datrie # for snakemake
   - dvc
@@ -16,13 +16,8 @@
   - gdal>=3.1
   - geopandas>=0.10
   - graphviz # for snakemake
-<<<<<<< HEAD
-  - hydromt>=0.9.4
+  - hydromt>=0.9.4, <=0.10
   - hydromt_wflow>=0.6.0
-=======
-  - hydromt>=0.9.4, <=0.10
-  - hydromt_wflow>=0.4.1, <0.6
->>>>>>> a9d9ebc1
   - jupyter # to run examples
   - matplotlib
   - numpy
