--- conflicted
+++ resolved
@@ -1,144 +1,140 @@
-# file based on github/gitignore
-
-# Byte-compiled / optimized / DLL files
-__pycache__/
-*.py[cod]
-*$py.class
-
-# C extensions
-*.so
-
-# Distribution / packaging
-.Python
-config/archieve/
-build/
-develop-eggs/
-dist/
-downloads/
-eggs/
-.eggs/
-lib/
-lib64/
-parts/
-sdist/
-var/
-wheels/
-*.egg-info/
-.installed.cfg
-*.egg
-MANIFEST
-
-# PyInstaller
-#  Usually these files are written by a python script from a template
-#  before PyInstaller builds the exe, so as to inject date/other infos into it.
-*.manifest
-#*.spec
-
-# Installer logs
-pip-log.txt
-pip-delete-this-directory.txt
-
-# Unit test / coverage reports
-htmlcov/
-.tox/
-.coverage
-.coverage.*
-.cache
-.pytest_cache
-nosetests.xml
-coverage.xml
-*.cover
-.hypothesis/
-
-# Translations
-*.mo
-*.pot
-
-# Django stuff:
-*.log
-.static_storage/
-.media/
-local_settings.py
-
-# Flask stuff:
-instance/
-.webassets-cache
-
-# Scrapy stuff:
-.scrapy
-
-# Sphinx documentation
-docs/_build/
-docs/generated/
-
-# PyBuilder
-target/
-
-# Jupyter Notebook
-.ipynb_checkpoints
-
-# pyenv
-.python-version
-
-# celery beat schedule file
-celerybeat-schedule
-
-# SageMath parsed files
-*.sage.py
-
-# Environments
-.env
-.venv
-env/
-venv/
-ENV/
-env.bak/
-venv.bak/
-
-# Spyder project settings
-.spyderproject
-.spyproject
-
-# VScode
-.vscode
-
-# PyCharm
-.idea
-
-# Rope project settings
-.ropeproject
-
-# mkdocs documentation
-/site
-
-# mypy
-.mypy_cache/
-
-# dask
-dask-worker-space/
-
-# snakemake
-.snakemake/
-
-# Examples
-examples/
-.Rproj.user
-
-# R-related files
-/config/reticulate_config.R
-
-# Images
-*.png
-
-<<<<<<< HEAD
-# singularity
-singularity/*
-hdata
-
-=======
-# Tests
-tests/test_project
-
-
-
->>>>>>> 62188c60
+# file based on github/gitignore
+
+# Byte-compiled / optimized / DLL files
+__pycache__/
+*.py[cod]
+*$py.class
+
+# C extensions
+*.so
+
+# Distribution / packaging
+.Python
+config/archieve/
+build/
+develop-eggs/
+dist/
+downloads/
+eggs/
+.eggs/
+lib/
+lib64/
+parts/
+sdist/
+var/
+wheels/
+*.egg-info/
+.installed.cfg
+*.egg
+MANIFEST
+
+# PyInstaller
+#  Usually these files are written by a python script from a template
+#  before PyInstaller builds the exe, so as to inject date/other infos into it.
+*.manifest
+#*.spec
+
+# Installer logs
+pip-log.txt
+pip-delete-this-directory.txt
+
+# Unit test / coverage reports
+htmlcov/
+.tox/
+.coverage
+.coverage.*
+.cache
+.pytest_cache
+nosetests.xml
+coverage.xml
+*.cover
+.hypothesis/
+
+# Translations
+*.mo
+*.pot
+
+# Django stuff:
+*.log
+.static_storage/
+.media/
+local_settings.py
+
+# Flask stuff:
+instance/
+.webassets-cache
+
+# Scrapy stuff:
+.scrapy
+
+# Sphinx documentation
+docs/_build/
+docs/generated/
+
+# PyBuilder
+target/
+
+# Jupyter Notebook
+.ipynb_checkpoints
+
+# pyenv
+.python-version
+
+# celery beat schedule file
+celerybeat-schedule
+
+# SageMath parsed files
+*.sage.py
+
+# Environments
+.env
+.venv
+env/
+venv/
+ENV/
+env.bak/
+venv.bak/
+
+# Spyder project settings
+.spyderproject
+.spyproject
+
+# VScode
+.vscode
+
+# PyCharm
+.idea
+
+# Rope project settings
+.ropeproject
+
+# mkdocs documentation
+/site
+
+# mypy
+.mypy_cache/
+
+# dask
+dask-worker-space/
+
+# snakemake
+.snakemake/
+
+# Examples
+examples/
+.Rproj.user
+
+# R-related files
+/config/reticulate_config.R
+
+# Images
+*.png
+
+# singularity
+singularity/*
+hdata
+
+# Tests
+tests/test_project
+
+