--- conflicted
+++ resolved
@@ -41,19 +41,13 @@
     output:
         gauges_fid = f"{basin_dir}/staticgeoms/gauges.geojson"
     params:
-<<<<<<< HEAD
-        output_locs = output_locations
-    container: "singularity/hydromt-wflow.sif"
-    shell:
-        """hydromt update wflow "{basin_dir}" -c setup_gauges -d "{DATA_SOURCES}" --opt gauges_fn="{params.output_locs}" --opt derive_subcatch=True -vv"""
-=======
         output_locs = output_locations,
         outputs = wflow_outvars,
         data_catalog = DATA_SOURCES
+    container: "singularity/hydromt-wflow.sif"
     script:
         "src/setup_gauges_and_outputs.py"
         #"""hydromt update wflow "{basin_dir}" -c setup_gauges -d "{DATA_SOURCES}" --opt gauges_fn="{params.output_locs}" --opt derive_subcatch=True -vv"""
->>>>>>> c7ec5ea1
 
 # Rule to prepare the time horizon
 rule setup_runtime:
@@ -92,7 +86,6 @@
 
 # Rule to analyse and plot wflow model run results --> final output
 rule plot_results:
-<<<<<<< HEAD
     input:
         csv_file = f"{basin_dir}/run_default/output.csv",
         script = "src/plot_results.py"
@@ -104,23 +97,9 @@
         project_dir = f"{project_dir}",
         observations_file = observations_timeseries,
         gauges_output_fid = output_locations,
+        outputs = wflow_outvars,
     container: "singularity/hydromt-wflow.sif"
-    script: "src/plot_results.py"
-=======
-   input:
-       csv_file = f"{basin_dir}/run_default/output.csv",
-       script = "src/plot_results.py"
-   output: 
-       output_png = f"{project_dir}/plots/wflow_model_performance/hydro_wflow_1.png",
-   params:
-       starttime = config["starttime"],
-       endtime = config["endtime"],
-       project_dir = f"{project_dir}",
-       observations_file = observations_timeseries,
-       gauges_output_fid = output_locations,
-       outputs = wflow_outvars,
-   script: "src/plot_results.py"
->>>>>>> c7ec5ea1
+script: "src/plot_results.py"
 
 rule plot_map:
     input:
